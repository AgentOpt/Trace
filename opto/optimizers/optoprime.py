--- conflicted
+++ resolved
@@ -539,11 +539,7 @@
         # then we remove such suggestion
         keys_to_remove = []
         for key, value in suggestion.items():
-<<<<<<< HEAD
-            if "__code" in key and value == "":
-=======
             if "__code" in key and value.strip() == "":
->>>>>>> deae73fb
                 keys_to_remove.append(key)
         for key in keys_to_remove:
             del suggestion[key]
