--- conflicted
+++ resolved
@@ -237,18 +237,6 @@
     )
 
     default_prompt_symbols = {
-<<<<<<< HEAD
-        "instruction": "#Instruction",
-        "code": "#Code",
-        "documentation": "#Documentation",
-        "variables": "#Variables",
-        "constraints": "#Constraints",
-        "inputs": "#Inputs",
-        "others": "#Others",
-        "outputs": "#Outputs",
-        "feedback": "#Feedback",
-        }
-=======
         "variables": "#Variables",
         "constraints": "#Constraints",
         "inputs": "#Inputs",
@@ -260,7 +248,6 @@
         "documentation": "#Documentation",
     }
 
->>>>>>> 90670514
 
     def __init__(
         self,
@@ -312,19 +299,6 @@
         self.log = [] if log else None
         self.summary_log = [] if log else None
         self.memory = FIFOBuffer(memory_size)
-        self.prompt_symbols = {
-                "instruction": "#Instruction",
-                "code": "#Code",
-                "documentation": "#Documentation",
-                "variables": "#Variables",
-                "constraints": "#Constraints",
-                "inputs": "#Inputs",
-                "others": "#Others",
-                "outputs": "#Outputs",
-                "feedback": "#Feedback",
-                }
-        self.prompt_symbols.update(prompt_symbols or {})
-
         self.prompt_symbols = copy.deepcopy(self.default_prompt_symbols)
         if prompt_symbols is not None:
             self.prompt_symbols.update(prompt_symbols)
@@ -429,7 +403,7 @@
         self.memory.add((summary.variables, summary.user_feedback))
 
         return system_prompt, user_prompt
-      
+
     def replace_symbols(self, text: str, symbols: Dict[str, str]) -> str:
         for k, v in symbols.items():
             text = text.replace(self.default_prompt_symbols[k], v)
@@ -439,7 +413,7 @@
         assert isinstance(self.propagator, GraphPropagator)
         summary = self.summarize()
         system_prompt, user_prompt = self.construct_prompt(summary, mask=mask)
-        
+
         system_prompt = self.replace_symbols(system_prompt, self.prompt_symbols)
         user_prompt = self.replace_symbols(user_prompt, self.prompt_symbols)
 
