from typing import Any, List, Dict, Union, Tuple
from dataclasses import dataclass, asdict
from textwrap import dedent, indent
import warnings
import json
import re
import copy
from opto.trace.nodes import ParameterNode, Node, MessageNode
from opto.trace.propagators import TraceGraph, GraphPropagator
from opto.trace.propagators.propagators import Propagator
from opto.optimizers.optimizer import Optimizer
from opto.optimizers.buffers import FIFOBuffer
from opto.utils.llm import AbstractModel, LLM


def get_fun_name(node: MessageNode):
    if isinstance(node.info, dict) and "fun_name" in node.info:
        return node.info["fun_name"]
    return node.name.split(":")[0]


def repr_function_call(child: MessageNode):
    function_call = f"{child.py_name} = {get_fun_name(child)}("
    for k, v in child.inputs.items():
        function_call += f"{k}={v.py_name}, "
    function_call = function_call[:-2] + ")"
    return function_call


def node_to_function_feedback(node_feedback: TraceGraph):
    """Convert a TraceGraph to a FunctionFeedback. roots, others, outputs are dict of variable name and its data and constraints."""
    depth = 0 if len(node_feedback.graph) == 0 else node_feedback.graph[-1][0]
    graph = []
    others = {}
    roots = {}
    output = {}
    documentation = {}

    visited = set()
    for level, node in node_feedback.graph:
        # the graph is already sorted
        visited.add(node)

        if node.is_root:  # Need an or condition here
            roots.update({node.py_name: (node.data, node._constraint)})
        else:
            # Some might be root (i.e. blanket nodes) and some might be intermediate nodes
            # Blanket nodes belong to roots
            if all([p in visited for p in node.parents]):
                # this is an intermediate node
                assert isinstance(node, MessageNode)
                documentation.update({get_fun_name(node): node.description})
                graph.append((level, repr_function_call(node)))
                if level == depth:
                    output.update({node.py_name: (node.data, node._constraint)})
                else:
                    others.update({node.py_name: (node.data, node._constraint)})
            else:
                # this is a blanket node (classified into roots)
                roots.update({node.py_name: (node.data, node._constraint)})

    return FunctionFeedback(
        graph=graph,
        others=others,
        roots=roots,
        output=output,
        user_feedback=node_feedback.user_feedback,
        documentation=documentation,
    )


@dataclass
class FunctionFeedback:
    """Feedback container used by FunctionPropagator."""

    graph: List[
        Tuple[int, str]
    ]  # Each item is is a representation of function call. The items are topologically sorted.
    documentation: Dict[str, str]  # Function name and its documentationstring
    others: Dict[str, Any]  # Intermediate variable names and their data
    roots: Dict[str, Any]  # Root variable name and its data
    output: Dict[str, Any]  # Leaf variable name and its data
    user_feedback: str  # User feedback at the leaf of the graph


@dataclass
class ProblemInstance:
    instruction: str
    code: str
    documentation: str
    variables: str
    inputs: str
    others: str
    outputs: str
    feedback: str
    constraints: str

    problem_template = dedent(
        """
        #Instruction
        {instruction}

        #Code
        {code}

        #Documentation
        {documentation}

        #Variables
        {variables}

        #Constraints
        {constraints}

        #Inputs
        {inputs}

        #Others
        {others}

        #Outputs
        {outputs}

        #Feedback
        {feedback}
        """
    )

    def __repr__(self) -> str:
        return self.problem_template.format(
            instruction=self.instruction,
            code=self.code,
            documentation=self.documentation,
            variables=self.variables,
            constraints=self.constraints,
            inputs=self.inputs,
            outputs=self.outputs,
            others=self.others,
            feedback=self.feedback,
        )


class OptoPrime(Optimizer):
    # This is generic representation prompt, which just explains how to read the problem.
    representation_prompt = dedent(
        """
        You're tasked to solve a coding/algorithm problem. You will see the instruction, the code, the documentation of each function used in the code, and the feedback about the execution result.

        Specifically, a problem will be composed of the following parts:
        - #Instruction: the instruction which describes the things you need to do or the question you should answer.
        - #Code: the code defined in the problem.
        - #Documentation: the documentation of each function used in #Code. The explanation might be incomplete and just contain high-level description. You can use the values in #Others to help infer how those functions work.
        - #Variables: the input variables that you can change.
        - #Constraints: the constraints or descriptions of the variables in #Variables.
        - #Inputs: the values of other inputs to the code, which are not changeable.
        - #Others: the intermediate values created through the code execution.
        - #Outputs: the result of the code output.
        - #Feedback: the feedback about the code's execution result.

        In #Variables, #Inputs, #Outputs, and #Others, the format is:

        <data_type> <variable_name> = <value>

        If <type> is (code), it means <value> is the source code of a python code, which may include docstring and definitions.
        """
    )

    # Optimization
    default_objective = "You need to change the <value> of the variables in #Variables to improve the output in accordance to #Feedback."

    output_format_prompt = dedent(
        """
        Output_format: Your output should be in the following json format, satisfying the json syntax:

        {{
        "reasoning": <Your reasoning>,
        "answer": <Your answer>,
        "suggestion": {{
            <variable_1>: <suggested_value_1>,
            <variable_2>: <suggested_value_2>,
        }}
        }}

        In "reasoning", explain the problem: 1. what the #Instruction means 2. what the #Feedback on #Output means to #Variables considering how #Variables are used in #Code and other values in #Documentation, #Inputs, #Others. 3. Reasoning about the suggested changes in #Variables (if needed) and the expected result.

        If #Instruction asks for an answer, write it down in "answer".

        If you need to suggest a change in the values of #Variables, write down the suggested values in "suggestion". Remember you can change only the values in #Variables, not others. When <type> of a variable is (code), you should write the new definition in the format of python code without syntax errors, and you should not change the function name or the function signature.

        If no changes or answer are needed, just output TERMINATE.
        """
    )

    example_problem_template = dedent(
        """
        Here is an example of problem instance and response:

        ================================
        {example_problem}
        ================================

        Your response:
        {example_response}
        """
    )

    user_prompt_template = dedent(
        """
        Now you see problem instance:

        ================================
        {problem_instance}
        ================================

        """
    )

    example_prompt = dedent(
        """

        Here are some feasible but not optimal solutions for the current problem instance. Consider this as a hint to help you understand the problem better.

        ================================

        {examples}

        ================================
        """
    )

    final_prompt = dedent(
        """
        Your response:
        """
    )

    default_prompt_symbols = {
        "variables": "#Variables",
        "constraints": "#Constraints",
        "inputs": "#Inputs",
        "outputs": "#Outputs",
        "others": "#Others",
        "feedback": "#Feedback",
        "instruction": "#Instruction",
        "code": "#Code",
        "documentation": "#Documentation",
    }

    def __init__(
        self,
        parameters: List[ParameterNode],
        llm: AbstractModel = None,
        *args,
        propagator: Propagator = None,
        objective: Union[None, str] = None,
        ignore_extraction_error: bool = True,  # ignore the type conversion error when extracting updated values from LLM's suggestion
        include_example=False,  # TODO # include example problem and response in the prompt
        memory_size=0,  # Memory size to store the past feedback
        max_tokens=4096,
        log=True,
        prompt_symbols=None,
        use_json_object_format=True,  # whether to use json object format for the response when calling LLM
        **kwargs,
    ):
        super().__init__(parameters, *args, propagator=propagator, **kwargs)
        self.ignore_extraction_error = ignore_extraction_error
        self.llm = llm or LLM()
        self.objective = objective or self.default_objective
        self.example_problem = ProblemInstance.problem_template.format(
            instruction=self.default_objective,
            code="y = add(x=a,y=b)\nz = subtract(x=y, y=c)",
            documentation="add: add x and y \nsubtract: subtract y from x",
            variables="(int) a = 5",
            constraints="a: a > 0",
            outputs="(int) z = 1",
            others="(int) y = 6",
            inputs="(int) b = 1\n(int) c = 5",
            feedback="The result of the code is not as expected. The result should be 10, but the code returns 1",
            stepsize=1,
        )
        self.example_response = dedent(
            """
            {"reasoning": 'In this case, the desired response would be to change the value of input a to 14, as that would make the code return 10.',
             "answer", {},
             "suggestion": {"a": 10}
            }
            """
        )

        self.include_example = include_example
        self.max_tokens = max_tokens
        self.log = [] if log else None
        self.summary_log = [] if log else None
        self.memory = FIFOBuffer(memory_size)
        self.prompt_symbols = copy.deepcopy(self.default_prompt_symbols)
        if prompt_symbols is not None:
            self.prompt_symbols.update(prompt_symbols)
        self.use_json_object_format = use_json_object_format

    def default_propagator(self):
        """Return the default Propagator object of the optimizer."""
        return GraphPropagator()

    def summarize(self):
        # Aggregate feedback from all the parameters
        feedbacks = [
            self.propagator.aggregate(node.feedback)
            for node in self.parameters
            if node.trainable
        ]
        summary = sum(feedbacks)  # TraceGraph
        # Construct variables and update others
        # Some trainable nodes might not receive feedback, because they might not be connected to the output
        summary = node_to_function_feedback(summary)
        # Classify the root nodes into variables and others
        # summary.variables = {p.py_name: p.data for p in self.parameters if p.trainable and p.py_name in summary.roots}

        trainable_param_dict = {p.py_name: p for p in self.parameters if p.trainable}
        summary.variables = {
            py_name: data
            for py_name, data in summary.roots.items()
            if py_name in trainable_param_dict
        }
        summary.inputs = {
            py_name: data
            for py_name, data in summary.roots.items()
            if py_name not in trainable_param_dict
        }  # non-variable roots

        return summary

    @staticmethod
    def repr_node_value(node_dict):
        temp_list = []
        for k, v in node_dict.items():
            if "__code" not in k:
                temp_list.append(f"({type(v[0]).__name__}) {k}={v[0]}")
            else:
                temp_list.append(f"(code) {k}:{v[0]}")
        return "\n".join(temp_list)

    @staticmethod
    def repr_node_constraint(node_dict):
        temp_list = []
        for k, v in node_dict.items():
            if "__code" not in k:
                if v[1] is not None:
                    temp_list.append(f"({type(v[0]).__name__}) {k}: {v[1]}")
            else:
                if v[1] is not None:
                    temp_list.append(f"(code) {k}: {v[1]}")
        return "\n".join(temp_list)

    def problem_instance(self, summary, mask=None):
        mask = mask or []
        return ProblemInstance(
            instruction=self.objective if "#Instruction" not in mask else "",
            code=(
                "\n".join([v for k, v in sorted(summary.graph)])
                if "#Code" not in mask
                else ""
            ),
            documentation=(
                "\n".join([v for v in summary.documentation.values()])
                if "#Documentation" not in mask
                else ""
            ),
            variables=(
                self.repr_node_value(summary.variables)
                if "#Variables" not in mask
                else ""
            ),
            constraints=(
                self.repr_node_constraint(summary.variables)
                if "#Constraints" not in mask
                else ""
            ),
            inputs=(
                self.repr_node_value(summary.inputs) if "#Inputs" not in mask else ""
            ),
            outputs=(
                self.repr_node_value(summary.output) if "#Outputs" not in mask else ""
            ),
            others=(
                self.repr_node_value(summary.others) if "#Others" not in mask else ""
            ),
            feedback=summary.user_feedback if "#Feedback" not in mask else "",
        )

    def construct_prompt(self, summary, mask=None, *args, **kwargs):
        """Construct the system and user prompt."""
        system_prompt = (
            self.representation_prompt + self.output_format_prompt
        )  # generic representation + output rule
        user_prompt = self.user_prompt_template.format(
            problem_instance=str(self.problem_instance(summary, mask=mask))
        )  # problem instance
        if self.include_example:
            user_prompt = (
                self.example_problem_template.format(
                    example_problem=self.example_problem,
                    example_response=self.example_response,
                )
                + user_prompt
            )
        user_prompt += self.final_prompt

        # Add examples
        if len(self.memory) > 0:
            prefix = user_prompt.split(self.final_prompt)[0]
            examples = []
            for variables, feedback in self.memory:
                examples.append(
                    json.dumps(
                        {
                            "variables": {k: v[0] for k, v in variables.items()},
                            "feedback": feedback,
                        },
                        indent=4,
                    )
                )
            examples = "\n".join(examples)
            user_prompt = (
                prefix
                + f"\nBelow are some variables and their feedbacks you received in the past.\n\n{examples}\n\n"
                + self.final_prompt
            )
        self.memory.add((summary.variables, summary.user_feedback))

        return system_prompt, user_prompt

    def replace_symbols(self, text: str, symbols: Dict[str, str]) -> str:
        for k, v in symbols.items():
            text = text.replace(self.default_prompt_symbols[k], v)
        return text

    def _step(
        self, verbose=False, mask=None, *args, **kwargs
    ) -> Dict[ParameterNode, Any]:
        assert isinstance(self.propagator, GraphPropagator)
        summary = self.summarize()
        system_prompt, user_prompt = self.construct_prompt(summary, mask=mask)

        system_prompt = self.replace_symbols(system_prompt, self.prompt_symbols)
        user_prompt = self.replace_symbols(user_prompt, self.prompt_symbols)

        response = self.call_llm(
            system_prompt=system_prompt,
            user_prompt=user_prompt,
            verbose=verbose,
            max_tokens=self.max_tokens,
        )

        if "TERMINATE" in response:
            return {}

        suggestion = self.extract_llm_suggestion(response)
        update_dict = self.construct_update_dict(suggestion)

        if self.log is not None:
            self.log.append(
                {
                    "system_prompt": system_prompt,
                    "user_prompt": user_prompt,
                    "response": response,
                }
            )
            self.summary_log.append(
                {"problem_instance": self.problem_instance(summary), "summary": summary}
            )

        return update_dict

    def construct_update_dict(
        self, suggestion: Dict[str, Any]
    ) -> Dict[ParameterNode, Any]:
        """Convert the suggestion in text into the right data type."""
        # TODO: might need some automatic type conversion
        update_dict = {}
        for node in self.parameters:
            if node.trainable and node.py_name in suggestion:
                try:
<<<<<<< HEAD
                    from black import format_str, FileMode
                   # Handle code parameters specially
                    if "__code" in node.py_name and "code" in suggestion:
                        formatted_suggestion = suggestion["code"]
                    else:
                        formatted_suggestion = suggestion[node.py_name]
                    # formatted_suggestion = suggestion[node.py_name]
                    # use black formatter for code reformatting
                    if type(formatted_suggestion) == str and 'def' in formatted_suggestion:
                        formatted_suggestion = format_str(formatted_suggestion, mode=FileMode())
=======
                    formatted_suggestion = suggestion[node.py_name]
>>>>>>> 36296d04
                    update_dict[node] = type(node.data)(formatted_suggestion)
                except (ValueError, KeyError) as e:
                    # catch error due to suggestion missing the key or wrong data type
                    if self.ignore_extraction_error:
                        warnings.warn(
                            f"Cannot convert the suggestion '{suggestion[node.py_name]}' for {node.py_name} to the right data type"
                        )
                    else:
                        raise e
        return update_dict

    def extract_llm_suggestion(self, response: str):
        """Extract the suggestion from the response."""
        suggestion = {}
        attempt_n = 0
        while attempt_n < 2:
            try:
                suggestion = json.loads(response)["suggestion"]
                break
            except json.JSONDecodeError:
                # Remove things outside the brackets
                response = re.findall(r"{.*}", response, re.DOTALL)
                if len(response) > 0:
                    response = response[0]
                attempt_n += 1
            except Exception:
                attempt_n += 1

        if not isinstance(suggestion, dict):
            suggestion = {}

        if len(suggestion) == 0:
            # we try to extract key/value separately and return it as a dictionary
            pattern = r'"suggestion"\s*:\s*\{(.*?)\}'
            suggestion_match = re.search(pattern, str(response), re.DOTALL)
            if suggestion_match:
                suggestion = {}
                # Extract the entire content of the suggestion dictionary
                suggestion_content = suggestion_match.group(1)
                # Regex to extract each key-value pair;
                # This scheme assumes double quotes but is robust to missing commas at the end of the line
                pair_pattern = r'"([a-zA-Z0-9_]+)"\s*:\s*"(.*)"'
                # Find all matches of key-value pairs
                pairs = re.findall(pair_pattern, suggestion_content, re.DOTALL)
                for key, value in pairs:
                    suggestion[key] = value

        if len(suggestion) == 0:
            if not self.ignore_extraction_error:
                print("Cannot extract suggestion from LLM's response:")
                print(response)

        # if the suggested value is a code, and the entire code body is empty (i.e., not even function signature is present)
        # then we remove such suggestion
        keys_to_remove = []
        for key, value in suggestion.items():
            if "__code" in key and value.strip() == "":
                keys_to_remove.append(key)
        for key in keys_to_remove:
            del suggestion[key]

        return suggestion

    def call_llm(
        self,
        system_prompt: str,
        user_prompt: str,
        verbose: Union[bool, str] = False,
        max_tokens: int = 4096,
    ):
        """Call the LLM with a prompt and return the response."""
        if verbose not in (False, "output"):
            print("Prompt\n", system_prompt + user_prompt)

        messages = [
            {"role": "system", "content": system_prompt},
            {"role": "user", "content": user_prompt},
        ]
    
        response_format =  {"type": "json_object"} if self.use_json_object_format else None
        try:  # Try tp force it to be a json object
            response = self.llm(messages=messages, max_tokens=max_tokens, response_format=response_format)
        except Exception:
            response = self.llm(messages=messages, max_tokens=max_tokens)
        
        response = response.choices[0].message.content

        if verbose:
            print("LLM response:\n", response)
        return response<|MERGE_RESOLUTION|>--- conflicted
+++ resolved
@@ -480,20 +480,7 @@
         for node in self.parameters:
             if node.trainable and node.py_name in suggestion:
                 try:
-<<<<<<< HEAD
-                    from black import format_str, FileMode
-                   # Handle code parameters specially
-                    if "__code" in node.py_name and "code" in suggestion:
-                        formatted_suggestion = suggestion["code"]
-                    else:
-                        formatted_suggestion = suggestion[node.py_name]
-                    # formatted_suggestion = suggestion[node.py_name]
-                    # use black formatter for code reformatting
-                    if type(formatted_suggestion) == str and 'def' in formatted_suggestion:
-                        formatted_suggestion = format_str(formatted_suggestion, mode=FileMode())
-=======
                     formatted_suggestion = suggestion[node.py_name]
->>>>>>> 36296d04
                     update_dict[node] = type(node.data)(formatted_suggestion)
                 except (ValueError, KeyError) as e:
                     # catch error due to suggestion missing the key or wrong data type
