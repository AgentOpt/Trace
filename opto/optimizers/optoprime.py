from typing import Any, List, Dict, Union, Tuple
from dataclasses import dataclass, asdict
from textwrap import dedent, indent
import warnings
import json
import re
import copy
from opto.trace.nodes import ParameterNode, Node, MessageNode
from opto.trace.propagators import TraceGraph, GraphPropagator
from opto.trace.propagators.propagators import Propagator
from opto.optimizers.optimizer import Optimizer
from opto.optimizers.buffers import FIFOBuffer
from opto.utils.llm import AbstractModel, LLM

<<<<<<< HEAD
from black import format_str, FileMode
import ast
=======
>>>>>>> 1fe87e72

def get_fun_name(node: MessageNode):
    if isinstance(node.info, dict) and "fun_name" in node.info:
        return node.info["fun_name"]
    return node.name.split(":")[0]


def repr_function_call(child: MessageNode):
    function_call = f"{child.py_name} = {get_fun_name(child)}("
    for k, v in child.inputs.items():
        function_call += f"{k}={v.py_name}, "
    function_call = function_call[:-2] + ")"
    return function_call


def node_to_function_feedback(node_feedback: TraceGraph):
    """Convert a TraceGraph to a FunctionFeedback. roots, others, outputs are dict of variable name and its data and constraints."""
    depth = 0 if len(node_feedback.graph) == 0 else node_feedback.graph[-1][0]
    graph = []
    others = {}
    roots = {}
    output = {}
    documentation = {}

    visited = set()
    for level, node in node_feedback.graph:
        # the graph is already sorted
        visited.add(node)

        if node.is_root:  # Need an or condition here
            roots.update({node.py_name: (node.data, node._constraint)})
        else:
            # Some might be root (i.e. blanket nodes) and some might be intermediate nodes
            # Blanket nodes belong to roots
            if all([p in visited for p in node.parents]):
                # this is an intermediate node
                assert isinstance(node, MessageNode)
                documentation.update({get_fun_name(node): node.description})
                graph.append((level, repr_function_call(node)))
                if level == depth:
                    output.update({node.py_name: (node.data, node._constraint)})
                else:
                    others.update({node.py_name: (node.data, node._constraint)})
            else:
                # this is a blanket node (classified into roots)
                roots.update({node.py_name: (node.data, node._constraint)})

    return FunctionFeedback(
        graph=graph,
        others=others,
        roots=roots,
        output=output,
        user_feedback=node_feedback.user_feedback,
        documentation=documentation,
    )


@dataclass
class FunctionFeedback:
    """Feedback container used by FunctionPropagator."""

    graph: List[
        Tuple[int, str]
    ]  # Each item is is a representation of function call. The items are topologically sorted.
    documentation: Dict[str, str]  # Function name and its documentationstring
    others: Dict[str, Any]  # Intermediate variable names and their data
    roots: Dict[str, Any]  # Root variable name and its data
    output: Dict[str, Any]  # Leaf variable name and its data
    user_feedback: str  # User feedback at the leaf of the graph


@dataclass
class ProblemInstance:
    instruction: str
    code: str
    documentation: str
    variables: str
    inputs: str
    others: str
    outputs: str
    feedback: str
    constraints: str

    problem_template = dedent(
        """
        #Instruction
        {instruction}

        #Code
        {code}

        #Documentation
        {documentation}

        #Variables
        {variables}

        #Constraints
        {constraints}

        #Inputs
        {inputs}

        #Others
        {others}

        #Outputs
        {outputs}

        #Feedback
        {feedback}
        """
    )

    def __repr__(self) -> str:
        return self.problem_template.format(
            instruction=self.instruction,
            code=self.code,
            documentation=self.documentation,
            variables=self.variables,
            constraints=self.constraints,
            inputs=self.inputs,
            outputs=self.outputs,
            others=self.others,
            feedback=self.feedback,
        )


class OptoPrime(Optimizer):
    # This is generic representation prompt, which just explains how to read the problem.
    representation_prompt = dedent(
        """
        You're tasked to solve a coding/algorithm problem. You will see the instruction, the code, the documentation of each function used in the code, and the feedback about the execution result.

        Specifically, a problem will be composed of the following parts:
        - #Instruction: the instruction which describes the things you need to do or the question you should answer.
        - #Code: the code defined in the problem that you can change/tweak (trainable).
        - #Documentation: the documentation of each function used in #Code. The explanation might be incomplete and just contain high-level description. You can use the values in #Others to help infer how those functions work.
        - #Variables: the input variables that you can change/tweak (trainable).
        - #Constraints: the constraints or descriptions of the variables in #Variables.
        - #Inputs: the values of fixed inputs to the code, which CANNOT be changed (fixed).
        - #Others: the intermediate values created through the code execution.
        - #Outputs: the result of the code output.
        - #Feedback: the feedback about the code's execution result.

        In #Variables, #Inputs, #Outputs, and #Others, the format is:

        <data_type> <variable_name> = <value>

        If <type> is (code), it means <value> is the source code of a python code, which may include docstring and definitions.
        """
    )

    # Optimization
    default_objective = "You need to change the <value> of the variables/codes in #Variables to improve the output in accordance to #Feedback. IMPORTANT: #Inputs are fixed, you cannot change them."

    output_format_prompt = dedent(
        """
        Output_format: Your output should be in the following json format, satisfying the json syntax:

        {{
        "reasoning": <Your reasoning>,
        "answer": <Your answer>,
        "suggestion": {{
            <variable_1>: <suggested_value_1>,
            <variable_2>: <suggested_value_2>,
        }}
        }}

        In "reasoning", explain the problem: 1. what the #Instruction means 2. what the #Feedback on #Output means to #Variables considering how #Variables are used in #Code and other values in #Documentation, #Inputs, #Others. 3. Reasoning about the suggested changes in #Variables (if needed) and the expected result.

        If #Instruction asks for an answer, write it down in "answer".

        If you need to suggest a change in the values of #Variables, write down the suggested values in "suggestion". Remember you can change only the values in #Variables, not others. When <type> of a variable is (code), you should write the new definition in the format of python code without syntax errors, and you should not change the function name or the function signature.

        If no changes or answer are needed, just output TERMINATE.
        """
    )

    example_problem_template = dedent(
        """
        Here is an example of problem instance and response:

        ================================
        {example_problem}
        ================================

        Your response:
        {example_response}
        """
    )

    user_prompt_template = dedent(
        """
        Now you see problem instance:

        ================================
        {problem_instance}
        ================================

        """
    )

    example_prompt = dedent(
        """

        Here are some feasible but not optimal solutions for the current problem instance. Consider this as a hint to help you understand the problem better.

        ================================

        {examples}

        ================================
        """
    )

    final_prompt = dedent(
        """
        Your response:
        """
    )

    default_prompt_symbols = {
        "variables": "#Variables",
        "constraints": "#Constraints",
        "inputs": "#Inputs",
        "outputs": "#Outputs",
        "others": "#Others",
        "feedback": "#Feedback",
        "instruction": "#Instruction",
        "code": "#Code",
        "documentation": "#Documentation",
    }

    def __init__(
        self,
        parameters: List[ParameterNode],
        llm: AbstractModel = None,
        *args,
        propagator: Propagator = None,
        objective: Union[None, str] = None,
        ignore_extraction_error: bool = True,  # ignore the type conversion error when extracting updated values from LLM's suggestion
        include_example=False,  # TODO # include example problem and response in the prompt
        memory_size=0,  # Memory size to store the past feedback
        max_tokens=4096,
        log=True,
        prompt_symbols=None,
        **kwargs,
    ):
        super().__init__(parameters, *args, propagator=propagator, **kwargs)
        self.ignore_extraction_error = ignore_extraction_error
        self.llm = llm or LLM()
        self.objective = objective or self.default_objective
        self.example_problem = ProblemInstance.problem_template.format(
            instruction=self.default_objective,
            code="y = add(x=a,y=b)\nz = subtract(x=y, y=c)",
            documentation="add: add x and y \nsubtract: subtract y from x",
            variables="(int) a = 5",
            constraints="a: a > 0",
            outputs="(int) z = 1",
            others="(int) y = 6",
            inputs="(int) b = 1\n(int) c = 5",
            feedback="The result of the code is not as expected. The result should be 10, but the code returns 1",
            stepsize=1,
        )
        self.example_response = dedent(
            """
            {"reasoning": 'In this case, the desired response would be to change the value of input a to 14, as that would make the code return 10.',
             "answer", {},
             "suggestion": {"a": 10}
            }
            """
        )

        self.include_example = include_example
        self.max_tokens = max_tokens
        self.log = [] if log else None
        self.summary_log = [] if log else None
        self.memory = FIFOBuffer(memory_size)
        self.prompt_symbols = copy.deepcopy(self.default_prompt_symbols)
        if prompt_symbols is not None:
            self.prompt_symbols.update(prompt_symbols)

    def default_propagator(self):
        """Return the default Propagator object of the optimizer."""
        return GraphPropagator()

    def summarize(self):
        # Aggregate feedback from all the parameters
        feedbacks = [
            self.propagator.aggregate(node.feedback)
            for node in self.parameters
            if node.trainable
        ]
        summary = sum(feedbacks)  # TraceGraph
        # Construct variables and update others
        # Some trainable nodes might not receive feedback, because they might not be connected to the output
        summary = node_to_function_feedback(summary)
        # Classify the root nodes into variables and others
        # summary.variables = {p.py_name: p.data for p in self.parameters if p.trainable and p.py_name in summary.roots}

        trainable_param_dict = {p.py_name: p for p in self.parameters if p.trainable}
        summary.variables = {
            py_name: data
            for py_name, data in summary.roots.items()
            if py_name in trainable_param_dict
        }
        summary.inputs = {
            py_name: data
            for py_name, data in summary.roots.items()
            if py_name not in trainable_param_dict
        }  # non-variable roots

        return summary

    @staticmethod
    def repr_node_value(node_dict):
        temp_list = []
        for k, v in node_dict.items():
            if "__code" not in k:
                temp_list.append(f"({type(v[0]).__name__}) {k}={v[0]}")
            else:
                temp_list.append(f"(code) {k}:{v[0]}")
        return "\n".join(temp_list)

    @staticmethod
    def repr_node_constraint(node_dict):
        temp_list = []
        for k, v in node_dict.items():
            if "__code" not in k:
                if v[1] is not None:
                    temp_list.append(f"({type(v[0]).__name__}) {k}: {v[1]}")
            else:
                if v[1] is not None:
                    temp_list.append(f"(code) {k}: {v[1]}")
        return "\n".join(temp_list)

    def problem_instance(self, summary, mask=None):
        mask = mask or []
        return ProblemInstance(
            instruction=self.objective if "#Instruction" not in mask else "",
            code=(
                "\n".join([v for k, v in sorted(summary.graph)])
                if "#Code" not in mask
                else ""
            ),
            documentation=(
                "\n".join([v for v in summary.documentation.values()])
                if "#Documentation" not in mask
                else ""
            ),
            variables=(
                self.repr_node_value(summary.variables)
                if "#Variables" not in mask
                else ""
            ),
            constraints=(
                self.repr_node_constraint(summary.variables)
                if "#Constraints" not in mask
                else ""
            ),
            inputs=(
                self.repr_node_value(summary.inputs) if "#Inputs" not in mask else ""
            ),
            outputs=(
                self.repr_node_value(summary.output) if "#Outputs" not in mask else ""
            ),
            others=(
                self.repr_node_value(summary.others) if "#Others" not in mask else ""
            ),
            feedback=summary.user_feedback if "#Feedback" not in mask else "",
        )

    def construct_prompt(self, summary, mask=None, *args, **kwargs):
        """Construct the system and user prompt."""
        system_prompt = (
            self.representation_prompt + self.output_format_prompt
        )  # generic representation + output rule
        user_prompt = self.user_prompt_template.format(
            problem_instance=str(self.problem_instance(summary, mask=mask))
        )  # problem instance
        if self.include_example:
            user_prompt = (
                self.example_problem_template.format(
                    example_problem=self.example_problem,
                    example_response=self.example_response,
                )
                + user_prompt
            )
        user_prompt += self.final_prompt

        # Add examples
        if len(self.memory) > 0:
            prefix = user_prompt.split(self.final_prompt)[0]
            examples = []
            for variables, feedback in self.memory:
                examples.append(
                    json.dumps(
                        {
                            "variables": {k: v[0] for k, v in variables.items()},
                            "feedback": feedback,
                        },
                        indent=4,
                    )
                )
            examples = "\n".join(examples)
            user_prompt = (
                prefix
                + f"\nBelow are some variables and their feedbacks you received in the past.\n\n{examples}\n\n"
                + self.final_prompt
            )
        self.memory.add((summary.variables, summary.user_feedback))

        return system_prompt, user_prompt

    def replace_symbols(self, text: str, symbols: Dict[str, str]) -> str:
        for k, v in symbols.items():
            text = text.replace(self.default_prompt_symbols[k], v)
        return text

    def _step(
        self, verbose=False, mask=None, *args, **kwargs
    ) -> Dict[ParameterNode, Any]:
        assert isinstance(self.propagator, GraphPropagator)
        summary = self.summarize()
        system_prompt, user_prompt = self.construct_prompt(summary, mask=mask)

        system_prompt = self.replace_symbols(system_prompt, self.prompt_symbols)
        user_prompt = self.replace_symbols(user_prompt, self.prompt_symbols)

        response = self.call_llm(
            system_prompt=system_prompt,
            user_prompt=user_prompt,
            verbose=verbose,
            max_tokens=self.max_tokens,
        )

        if "TERMINATE" in response:
            return {}

        suggestion = self.extract_llm_suggestion(response)
        update_dict = self.construct_update_dict(suggestion)

        if self.log is not None:
            self.log.append(
                {
                    "system_prompt": system_prompt,
                    "user_prompt": user_prompt,
                    "response": response,
                }
            )
            self.summary_log.append(
                {"problem_instance": self.problem_instance(summary), "summary": summary}
            )

        return update_dict

    def construct_update_dict( # Legacy implementation of the function / please check new version below
        self, suggestion: Dict[str, Any]
    ) -> Dict[ParameterNode, Any]:
        """Convert the suggestion in text into the right data type."""
        # TODO: might need some automatic type conversion
        update_dict = {}
        for node in self.parameters:
            if node.trainable and node.py_name in suggestion:
                try:
                    from black import format_str, FileMode
                    formatted_suggestion = suggestion[node.py_name]
                    # use black formatter for code reformatting
                    if type(formatted_suggestion) == str and 'def' in formatted_suggestion:
                        formatted_suggestion = format_str(formatted_suggestion, mode=FileMode())
                    update_dict[node] = type(node.data)(formatted_suggestion)
                except (ValueError, KeyError) as e:
                    # catch error due to suggestion missing the key or wrong data type
                    if self.ignore_extraction_error:
                        warnings.warn(
                            f"Cannot convert the suggestion '{suggestion[node.py_name]}' for {node.py_name} to the right data type"
                        )
                    else:
                        raise e
        return update_dict

    # TODO: validate this new implementation of construct_update_dict to better capture params via _find_key
    def construct_update_dict(
        self, suggestion: Dict[str, Any]
    ) -> Dict[ParameterNode, Any]:
        """Convert the suggestion in text into the right data type."""

        def _find_key(node_name: str, sugg: Dict[str, Any]) -> str | None:
            """ Return the key in *suggestion* that corresponds to *node_name*.
            -     Exact match first.
            -     Otherwise allow the `__code8`  ↔ `__code:8` alias by
                stripping one optional ':' between the stem and the digits.
            """
            if node_name in sugg:
                return node_name

            # Normalise both sides once:  "__code:8" -> "__code8"
            norm = re.sub(r":(?=\d+$)", "", node_name)
            for k in sugg:
                if re.sub(r":(?=\d+$)", "", k) == norm:
                    return k
            return None

        update_dict: Dict[ParameterNode, Any] = {}

        for node in self.parameters:
            if not node.trainable:
                continue
            key = _find_key(node.py_name, suggestion)
            if key is None:
                continue
            try:
                raw_val = suggestion[key]
                # Re-format code strings for consistency
                if isinstance(raw_val, str) and "def" in raw_val:
                    raw_val = format_str(raw_val, mode=FileMode())
                # Best-effort literal conversion (e.g. "1" -> 1)
                target_type = type(node.data)
                if isinstance(raw_val, str) and target_type is not str:
                    try:
                        raw_val = target_type(ast.literal_eval(raw_val))
                    except Exception:  # fall back silently
                        pass
                update_dict[node] = target_type(raw_val)
            except (ValueError, KeyError, TypeError) as e:
                if self.ignore_extraction_error:
                    warnings.warn(
                        f"Cannot convert the suggestion '{suggestion[key]}' "
                        f"for {node.py_name}: {e}"
                    )
                else:
                    raise

        return update_dict

    def extract_llm_suggestion(self, response: str):
        """Extract the suggestion from the response."""
        suggestion = {}
        attempt_n = 0
        while attempt_n < 2:
            try:
                suggestion = json.loads(response)["suggestion"]
                break
            except json.JSONDecodeError:
                # Remove things outside the brackets
                response = re.findall(r"{.*}", response, re.DOTALL)
                if len(response) > 0:
                    response = response[0]
                attempt_n += 1
            except Exception:
                attempt_n += 1

        if not isinstance(suggestion, dict):
            suggestion = {}

        if len(suggestion) == 0:
            # we try to extract key/value separately and return it as a dictionary
            pattern = r'"suggestion"\s*:\s*\{(.*?)\}'
            suggestion_match = re.search(pattern, str(response), re.DOTALL)
            if suggestion_match:
                suggestion = {}
                # Extract the entire content of the suggestion dictionary
                suggestion_content = suggestion_match.group(1)
                # Regex to extract each key-value pair;
                # This scheme assumes double quotes but is robust to missing commas at the end of the line
                pair_pattern = r'"([a-zA-Z0-9_]+)"\s*:\s*"(.*)"'
                # Find all matches of key-value pairs
                pairs = re.findall(pair_pattern, suggestion_content, re.DOTALL)
                for key, value in pairs:
                    suggestion[key] = value

        if len(suggestion) == 0:
            if not self.ignore_extraction_error:
                print("Cannot extract suggestion from LLM's response:")
                print(response)

        # if the suggested value is a code, and the entire code body is empty (i.e., not even function signature is present)
        # then we remove such suggestion
        keys_to_remove = []
        for key, value in suggestion.items():
            if "__code" in key and value.strip() == "":
                keys_to_remove.append(key)
        for key in keys_to_remove:
            del suggestion[key]

        return suggestion

    def call_llm(
        self,
        system_prompt: str,
        user_prompt: str,
        verbose: Union[bool, str] = False,
        max_tokens: int = 4096,
    ):
        """Call the LLM with a prompt and return the response."""
        if verbose not in (False, "output"):
            print("Prompt\n", system_prompt + user_prompt)

        messages = [
            {"role": "system", "content": system_prompt},
            {"role": "user", "content": user_prompt},
        ]

        try:  # Try tp force it to be a json object
            response = self.llm(
                messages=messages,
                response_format={"type": "json_object"},
                max_tokens=max_tokens,
            )
        except Exception:
            response = self.llm(messages=messages, max_tokens=max_tokens)
        response = response.choices[0].message.content

        if verbose:
            print("LLM response:\n", response)
        return response<|MERGE_RESOLUTION|>--- conflicted
+++ resolved
@@ -1,6 +1,7 @@
 from typing import Any, List, Dict, Union, Tuple
 from dataclasses import dataclass, asdict
 from textwrap import dedent, indent
+import ast
 import warnings
 import json
 import re
@@ -12,11 +13,6 @@
 from opto.optimizers.buffers import FIFOBuffer
 from opto.utils.llm import AbstractModel, LLM
 
-<<<<<<< HEAD
-from black import format_str, FileMode
-import ast
-=======
->>>>>>> 1fe87e72
 
 def get_fun_name(node: MessageNode):
     if isinstance(node.info, dict) and "fun_name" in node.info:
