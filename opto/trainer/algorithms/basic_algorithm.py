--- conflicted
+++ resolved
@@ -1,13 +1,7 @@
 import numpy as np
 import copy
 from opto import trace
-<<<<<<< HEAD
-from opto.optimizers import OptoPrime
-from opto.trainer.algorithms.algorithm import (BaseAlgorithm, BaseAlgorithmV2,
-                                               SimpleReferenceGuide, exact_match_metric)
-=======
-from opto.trainer.algorithms.algorithm import BaseAlgorithm
->>>>>>> ff6818bf
+from opto.trainer.algorithms.algorithm import BaseAlgorithm, BaseAlgorithmV2
 from opto.trainer.loader import DataLoader
 
 
@@ -146,8 +140,7 @@
 
     def train(self,
               train_dataset,
-              guide=SimpleReferenceGuide(),
-              metric=exact_match_metric,
+              guide,
               *,
               num_epochs=1,  # number of training epochs
               batch_size=1,  # batch size for updating the agent
