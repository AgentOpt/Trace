--- conflicted
+++ resolved
@@ -113,13 +113,8 @@
 
             # deepcopy if it is a trace.Module (as they may have mutable state)
             # Module.copy() is used to create a new instance with the same parameters
-<<<<<<< HEAD
-            _args = [arg.copy() if isinstance(arg, (Module, AutoGuide)) else arg for arg in args]
-            _kwargs = {k: v.copy() if isinstance(v, (Module, AutoGuide)) else v for k, v in kwargs.items()}
-=======
             _args = [[a.copy() if isinstance(a, (Module, AutoGuide)) else a for a in arg ] for arg in args ]
             _kwargs = {k: [a.copy() if isinstance(a, (Module, AutoGuide)) else a  for a in v ] for k, v in kwargs.items() }
->>>>>>> aa863852
 
             # Run the forward function in parallel using asyncio with the same parameters. 
             # Since trace.Node is treated as immutable, we can safely use the same instance.
