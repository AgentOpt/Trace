import inspect
from collections import UserDict, UserList
from opto.trace.nodes import ParameterNode
import functools


class NodeContainer:
    """An identifier for a container of nodes."""

    ...


def trainable_method(method):
    from opto.trace.bundle import FunModule

    if isinstance(method, FunModule):
        return method.trainable
    return False


class ParameterContainer(NodeContainer):
    """A container of parameter nodes."""

    def parameters(self):
        """Return a flattned list of all the parameters in the model's
        parameters_dict, useful for optimization."""
        parameters = []
        for k, v in self.parameters_dict().items():
            if isinstance(v, ParameterNode):
                parameters.append(v)
            elif isinstance(v, ParameterContainer):
                parameters.extend(v.parameters())
            else:
                raise ValueError("The model contains an unknown parameter type.")

        return parameters

    def parameters_dict(self):
        """Return a dictionary of all the parameters in the model, including
        both trainable and non-trainable parameters. The dict contains
        ParameterNodes or ParameterContainers.
        """
        parameters = {}
        for name, attr in inspect.getmembers(self):
            if name.startswith('__TRACE_RESERVED_'):
                # These are reserved for internal use.
                continue
            if isinstance(attr, functools.partial):  # this is a class method
                method = attr.func.__self__
                if trainable_method(method):
                    parameters[name] = method.parameter
            if trainable_method(attr):  # method attribute
                parameters[name] = attr.parameter
            elif isinstance(attr, ParameterNode):
                parameters[name] = attr
            elif isinstance(attr, ParameterContainer):
                parameters[name] = attr
<<<<<<< HEAD
        assert all(isinstance(v, (ParameterNode, ParameterContainer)) for v in parameters.values())
=======

        assert all(
            isinstance(v, (ParameterNode, ParameterContainer))
            for v in parameters.values()
        )
>>>>>>> 27db8916

        return parameters  # include both trainable and non-trainable parameters


class Seq(UserList, ParameterContainer):
    """
    Seq is defined as having a length and an index.
    Python's list/tuple will be converted to Seq
    """

    def __init__(self, *args):
        if (
            len(args) == 1
            and hasattr(args[0], "__len__")
            and hasattr(args[0], "__getitem__")
        ):
            seq = args[0]
        else:
            seq = args
        super().__init__(initlist=seq)

    def parameters_dict(self):
        """Return a dictionary of all the parameters in the model, including
        both trainable and non-trainable parameters. The dict contains
        ParameterNodes or ParameterContainers.
        """
        parameters = {}
        for attr in self.data:
            if isinstance(attr, ParameterNode):
                parameters[attr.name] = attr
            elif isinstance(attr, ParameterContainer):
                parameters[str(attr)] = attr  # TODO: what is the name of the container?

        assert all(
            isinstance(v, (ParameterNode, ParameterContainer))
            for v in parameters.values()
        )
        return parameters


class Map(UserDict, ParameterContainer):
    """
    Map is defined as key and value
    Python's dict will be converted to Map
    """

    def __init__(self, mapping):
        super().__init__(mapping)

    def parameters_dict(self):
        """Return a dictionary of all the parameters in the model, including
        both trainable and non-trainable parameters. The dict contains
        ParameterNodes or ParameterContainers.
        """
        parameters = {}
        for k, v in self.data.items():
            if isinstance(v, ParameterNode):
                parameters[k] = v
            elif isinstance(v, ParameterContainer):
                parameters[str(v)] = v  # TODO: what is the name of the container?

            if isinstance(k, ParameterNode):
                parameters[str(k)] = k
            elif isinstance(k, ParameterContainer):
                raise Exception("The key of a Map cannot be a container.")

        assert all(
            isinstance(v, (ParameterNode, ParameterContainer))
            for v in parameters.values()
        )
        return parameters


#<|MERGE_RESOLUTION|>--- conflicted
+++ resolved
@@ -55,15 +55,11 @@
                 parameters[name] = attr
             elif isinstance(attr, ParameterContainer):
                 parameters[name] = attr
-<<<<<<< HEAD
-        assert all(isinstance(v, (ParameterNode, ParameterContainer)) for v in parameters.values())
-=======
 
         assert all(
             isinstance(v, (ParameterNode, ParameterContainer))
             for v in parameters.values()
         )
->>>>>>> 27db8916
 
         return parameters  # include both trainable and non-trainable parameters
 
