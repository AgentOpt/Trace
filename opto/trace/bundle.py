--- conflicted
+++ resolved
@@ -73,12 +73,9 @@
 class trace_nodes:
     """This is a context manager for keeping track which nodes are read/used in an operator."""
 
-    def __init__(self, fun_module=None):
-        self.fun_module = fun_module
-
     def __enter__(self):
         nodes = set()
-        USED_NODES.append((self.fun_module, nodes))
+        USED_NODES.append(nodes)
         return nodes
 
     def __exit__(self, type, value, traceback):
@@ -532,13 +529,8 @@
         """
         # Wrap the inputs as nodes
         inputs, args, kwargs, _args, _kwargs = self._wrap_inputs(fun, args, kwargs)
-<<<<<<< HEAD
-        ## Execute fun
-        with trace_nodes(self) as used_nodes:
-=======
         # Execute fun
         with trace_nodes() as used_nodes:
->>>>>>> 62a27473
             # After exit, used_nodes contains the nodes whose data attribute is read in the operator fun.
             _args, _kwargs = self.preprocess_inputs(args, kwargs, _args, _kwargs)
             output = self.sync_call_fun(fun, *_args, **_kwargs)
@@ -555,13 +547,8 @@
         """
         # Wrap the inputs as nodes
         inputs, args, kwargs, _args, _kwargs = self._wrap_inputs(fun, args, kwargs)
-<<<<<<< HEAD
-        ## Execute fun
-        with trace_nodes(self) as used_nodes:
-=======
         # Execute fun
         with trace_nodes() as used_nodes:
->>>>>>> 62a27473
             # After exit, used_nodes contains the nodes whose data attribute is read in the operator fun.
             _args, _kwargs = self.preprocess_inputs(args, kwargs, _args, _kwargs)
             output = await self.async_call_fun(
@@ -739,12 +726,6 @@
 
         return extracted_source, line_number
 
-class PreFunModule(FunModule):
-    pass
-
-
-
-
 
 def to_data(obj):
     """Extract the data from a node or a container of nodes."""
