--- conflicted
+++ resolved
@@ -231,12 +231,8 @@
                     kwargs[k] = v
         # convert args and kwargs to nodes, except for FunModule
         _args, _kwargs = args, kwargs  # back up
-<<<<<<< HEAD
-        args = [node(a, name=fullargspec.args[i] if not isinstance(a, Node) else None) if not isinstance(a, FunModule) else a for i, a in enumerate(args)]
-=======
 
         args = [node(a, name=fullargspec.args[i] if i < len(fullargspec.args) and not isinstance(a, Node) else None) if not isinstance(a, FunModule) else a for i, a in enumerate(args)]
->>>>>>> ea4f19fe
         kwargs = {k: node(v, name=k if not isinstance(v, Node) else None) if not isinstance(v, FunModule) else v for k, v in kwargs.items()}
 
         ## Construct the input dict of the MessageNode from function inputs
