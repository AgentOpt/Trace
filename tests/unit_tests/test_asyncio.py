
import asyncio
import time
from opto import trace

@trace.bundle()
async def basic(a=0):
    await asyncio.sleep(1)
    return 'basic'

@trace.bundle()
async def error(a=0):
    raise ValueError('error')


<<<<<<< HEAD
asyncio.run(main4())


other_node = trace.node('other_node')


@trace.bundle()
async def basic(a=0, t=1):
    await asyncio.sleep(t)
    return 'basic'


async def main5():
    # competitive tasks
    st = time.time()
    parent_1 = trace.node('parent_1')
    parent_2 = trace.node('parent_2')
    parent_3 = trace.node('parent_3')

    x, y, z = await asyncio.gather(basic(parent_1, 1), basic(parent_2, 2), basic(parent_3, 3))  # run in parallel
    ed = time.time()
    print("Time taken: ", ed - st)

    assert type(x) == trace.nodes.MessageNode
    assert x == 'basic'
    assert parent_1 in x.parents
    assert len(x.parents) == 2
    assert type(y) == trace.nodes.MessageNode
    assert y == 'basic'
    assert parent_2 in y.parents
    assert len(y.parents) == 2
    assert type(z) == trace.nodes.MessageNode
    assert z == 'basic'
    assert parent_3 in z.parents
    assert len(z.parents) == 2


asyncio.run(main5())
=======
def test_async():
    async def main():
        # single task
        a = trace.node('a')
        st = time.time()
        x = await basic(a)
        ed = time.time()
        print("Time taken: ", ed - st)
        print(type(x), x)
        assert type(x) == trace.nodes.MessageNode
        assert x == 'basic'
        assert a in x.parents
        assert len(x.parents) == 1

    async def main2():
        # multiple tasks
        a = trace.node('a')
        st = time.time()
        x, y, z = await asyncio.gather(basic(a), basic(a), basic(a))  # run in parallel
        ed = time.time()
        print("Time taken: ", ed - st)

        assert type(x) == trace.nodes.MessageNode
        assert x == 'basic'
        assert a in x.parents
        assert len(x.parents) == 1
        assert type(y) == trace.nodes.MessageNode
        assert y == 'basic'
        assert a in y.parents
        assert len(y.parents) == 1
        assert type(z) == trace.nodes.MessageNode
        assert z == 'basic'
        assert a in z.parents
        assert len(z.parents) == 1

    async def main3():
        # error handling
        a = trace.node('a')
        st = time.time()
        try:
            x = await error(a)
        except trace.ExecutionError as e:
            print(e)
            x = e
        ed = time.time()
        print("Time taken: ", ed - st)
        print(type(x), 'developer message:', x)
        assert isinstance(x, trace.ExecutionError)
        x = x.exception_node
        print(type(x), 'optimizer message:', x.data)
        assert isinstance(x, trace.nodes.MessageNode)
        assert a in x.parents
        assert len(x.parents) == 1

    async def main4():
        # multiple error handling
        a = trace.node('a')
        b = trace.node('b')
        c = trace.node('c')
        st = time.time()
        try:
            x, y, z = await asyncio.gather(error(a), error(b), error(c))  # run in parallel
        except trace.ExecutionError as e:
            # print(e)
            x = e  # This will catch the first error
            print(e.exception_node.parents)
        ed = time.time()
        print("Time taken: ", ed - st)
        print(type(x), 'developer message:', x)
        assert isinstance(x, trace.ExecutionError)
        x = x.exception_node
        print(type(x), 'optimizer message:', x.data)
        assert isinstance(x, trace.nodes.MessageNode)
        assert a in x.parents
        assert len(x.parents) == 1

    asyncio.run(main())
    asyncio.run(main2())
    asyncio.run(main3())
    asyncio.run(main4())
>>>>>>> 2b4f258d
<|MERGE_RESOLUTION|>--- conflicted
+++ resolved
@@ -13,46 +13,15 @@
     raise ValueError('error')
 
 
-<<<<<<< HEAD
-asyncio.run(main4())
-
-
-other_node = trace.node('other_node')
-
-
 @trace.bundle()
-async def basic(a=0, t=1):
+async def basic2(a=0, t=1):
     await asyncio.sleep(t)
     return 'basic'
 
 
-async def main5():
-    # competitive tasks
-    st = time.time()
-    parent_1 = trace.node('parent_1')
-    parent_2 = trace.node('parent_2')
-    parent_3 = trace.node('parent_3')
-
-    x, y, z = await asyncio.gather(basic(parent_1, 1), basic(parent_2, 2), basic(parent_3, 3))  # run in parallel
-    ed = time.time()
-    print("Time taken: ", ed - st)
-
-    assert type(x) == trace.nodes.MessageNode
-    assert x == 'basic'
-    assert parent_1 in x.parents
-    assert len(x.parents) == 2
-    assert type(y) == trace.nodes.MessageNode
-    assert y == 'basic'
-    assert parent_2 in y.parents
-    assert len(y.parents) == 2
-    assert type(z) == trace.nodes.MessageNode
-    assert z == 'basic'
-    assert parent_3 in z.parents
-    assert len(z.parents) == 2
 
 
-asyncio.run(main5())
-=======
+
 def test_async():
     async def main():
         # single task
@@ -129,8 +98,36 @@
         assert a in x.parents
         assert len(x.parents) == 1
 
+    
+    other_node = trace.node('other_node')
+
+    async def main5():
+        # competitive tasks
+        st = time.time()
+        parent_1 = trace.node('parent_1')
+        parent_2 = trace.node('parent_2')
+        parent_3 = trace.node('parent_3')
+
+        x, y, z = await asyncio.gather(basic2(parent_1, 1), basic2(parent_2, 2), basic2(parent_3, 3))  # run in parallel
+        ed = time.time()
+        print("Time taken: ", ed - st)
+
+        assert type(x) == trace.nodes.MessageNode
+        assert x == 'basic'
+        assert parent_1 in x.parents
+        assert len(x.parents) == 2
+        assert type(y) == trace.nodes.MessageNode
+        assert y == 'basic'
+        assert parent_2 in y.parents
+        assert len(y.parents) == 2
+        assert type(z) == trace.nodes.MessageNode
+        assert z == 'basic'
+        assert parent_3 in z.parents
+        assert len(z.parents) == 2
+
+
     asyncio.run(main())
     asyncio.run(main2())
     asyncio.run(main3())
     asyncio.run(main4())
->>>>>>> 2b4f258d
+    asyncio.run(main5())